--- conflicted
+++ resolved
@@ -146,11 +146,6 @@
         override
         returns (bool)
     {
-<<<<<<< HEAD
-        return
-            _token != address(rewardToken) || IVotingEscrow(veToken).unlocked();
-=======
         return _token != address(rewardToken) || veToken.migration();
->>>>>>> eab237cd
     }
 }