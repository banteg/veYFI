--- conflicted
+++ resolved
@@ -1,11 +1,6 @@
 // SPDX-License-Identifier: MIT
-<<<<<<< HEAD
-pragma solidity 0.8.11;
-=======
+
 pragma solidity 0.8.12;
-import "./interfaces/IVotingEscrow.sol";
->>>>>>> 8cc46b95
-
 import "./interfaces/IVotingEscrow.sol";
 import "./interfaces/IGaugeFactory.sol";
 
@@ -195,12 +190,8 @@
     */
     function setGov(address _gov) external {
         require(msg.sender == gov, "!authorized");
-<<<<<<< HEAD
-        require(_gov != address(0), "zero address");
-=======
 
         require(_gov != address(0), "0x0 address");
->>>>>>> 8cc46b95
         gov = _gov;
         emit UpdatedGov(_gov);
     }
